--- conflicted
+++ resolved
@@ -5,13 +5,8 @@
 edition = "2018"
 
 [features]
-<<<<<<< HEAD
-pan = []
 import_markdown = ["pulldown-cmark"]
 export_docx = ["docx"]
-=======
-export = ["docx"]
->>>>>>> 1bb0e3ab
 
 [dependencies]
 grafeia_core = { path = "../core" }
@@ -32,10 +27,7 @@
 pathfinder_view = { git = "https://github.com/s3bk/pathfinder_view" }
 log = "0.4.8"
 docx = { version = "*", optional = true }
-<<<<<<< HEAD
 pulldown-cmark = { version = "*", optional = true }
-=======
->>>>>>> 1bb0e3ab
 
 [target.'cfg(target_arch="wasm32")'.dependencies]
 web-sys = { version = "*", features = ["Storage", "Window"] }
